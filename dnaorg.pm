--- conflicted
+++ resolved
@@ -1,10 +1,6 @@
 #!/usr/bin/perl
 # 
-<<<<<<< HEAD
-# version: 0.45 [Jan 2019]
-=======
 # version: 0.45 [Feb 2019]
->>>>>>> e42af382
 #
 # dnaorg.pm
 # Eric Nawrocki
@@ -8695,7 +8691,6 @@
 
   my $cmd = "$executable $opts $model_file $seq_file > $stdout_file 2>&1";
 
-<<<<<<< HEAD
   if($do_local) { 
     runCommand($cmd, opt_Get("-v", $opt_HHR), 1, $FH_HR); # 1 says: it's okay if job fails
   }
@@ -8706,39 +8701,16 @@
     if($mem_gb < 8.) { $mem_gb = 8.; } # set minimum of 8 Gb
     submitJob($cmd, $job_name, $err_file, $mem_gb, $nsecs, $opt_HHR, $ofile_info_HHR);
   }
-
+  
   my $success = 1;
   if($do_local) { 
     # command has completed, check for the error in the stdout, or a final line of 'CPU' indicating that it worked.
     $success = checkCmalignStdOutput($stdout_file, $ret_mxsize_R, $FH_HR);
     if($success == -1) { # indicates job did not finish properly, this shouldn't happen because runCommand() didn't die
       DNAORG_FAIL("ERROR in $sub_name, cmalign failed in a bad way, see $stdout_file for error output", 1, $ofile_info_HHR->{"FH"});
-=======
-  # cmscan specific options
-  if($program_choice eq "cmscan") { 
-    $opts .= " --verbose";
+    }
+  }
   
-    if($do_max) { # no filtering
-      $opts .= " --max -E 0.1 "; # with --max, a lot more FPs get through the filter, so we enforce an E-value cutoff,
-                               # but we need to keep it high so very short models achieve it, 
-                               # e.g. NC_002549 (Ebola) has a length 10 model that gets a 0.068 E-value in the reference (self-hit)
-#      $opts .= " --max -E 0.01 "; # with --max, a lot more FPs get through the filter, so we enforce an E-value cutoff
-    }
-    elsif($do_mid) { 
-#      $opts .= " --mid -E 0.1 --noF6 --olonepass --tau 0.001 --cyk --acyk -g --mxsize 1028."; # with --mid, more FPs get through the filter, so we enforce an E-value cutoff
-      $opts .= " --mid -E 0.1 --noF6 --olonepass --cyk --acyk -g --mxsize 1028."; # with --mid, more FPs get through the filter, so we enforce an E-value cutoff
-    }
-    else { 
-#      $opts .= " --F1 0.02 --F2 0.001 --F2b 0.001 --F3 0.00001 --F3b 0.00001 --F4 0.0002 --F4b 0.0002 --F5 0.0002 --noF6 --olonepass --tau 0.001 --cyk --acyk -g --mxsize 1028. ";
-      $opts .= " -T 20 --F1 0.02 --F2 0.001 --F2b 0.001 --F3 0.00001 --F3b 0.00001 --F4 0.0002 --F4b 0.0002 --F5 0.0002 --noF6 --olonepass --cyk --acyk -g --mxsize 1028. ";
-    }
-    # finally add --nohmmonly if we're not a big model
-    if(! $do_big) { # do not use hmm unless model is big
-      $opts .= " --nohmmonly ";
->>>>>>> e42af382
-    }
-  }
-    
   return $success; 
 }
 
