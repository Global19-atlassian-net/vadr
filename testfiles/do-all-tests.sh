#!/bin/bash

RETVAL=0;

# Run tests in t/ subdir
for t in \
    do-prove-all-tests.sh \
    ; do
    sh $VADRSCRIPTSDIR/t/$t teamcity
    if [ $? != 0 ]; then
        RETVAL=1;
    fi   
done

# Run sequip tests in sequip/t/ subdir
for t in \
    do-prove-all-tests-from-vadr.sh \
    ; do
    sh $VADRSEQUIPDIR/t/$t teamcity
    if [ $? != 0 ]; then
        RETVAL=1;
    fi   
done

# If you want to test -p option for parallelization, add
# do-install-tests-parallel.sh to the following for loop.
# Note: this test requires qsub is in your path and qsub options are
# configured similarly to ncbi cluster, email eric.nawrocki@nih.gov
# for information on how to configure for different clusters
for t in \
    do-install-tests-local.sh \
    do-fs-tests.sh \
    do-replace-tests.sh \
    do-seed-tests.sh \
    do-hmmer-tests.sh \
    do-nindel-tests.sh \
    do-outaln-tests.sh \
    do-mxsize-tests.sh \
    do-uj-tests.sh \
    do-noftr-tests.sh \
    do-nends-tests.sh \
    do-ftskipfl-tests.sh \
    github-issues/do-issue-tests.sh \
    ; do
    sh $VADRSCRIPTSDIR/testfiles/$t
    if [ $? != 0 ]; then
        RETVAL=1;
    fi   
done

<<<<<<< HEAD
for t in \
    do-prove-all-tests.sh \
    ; do
    sh $VADRSCRIPTSDIR/t/$t teamcity
    if [ $? != 0 ]; then
        RETVAL=1;
    fi   
done

if [ $RETVAL = 0 ]; then
=======
if [ $RETVAL == 0 ]; then
>>>>>>> 03104128
   echo "Success: all tests passed"
   exit 0
else 
   echo "FAIL: at least one test failed"
   exit 1
fi<|MERGE_RESOLUTION|>--- conflicted
+++ resolved
@@ -48,20 +48,7 @@
     fi   
 done
 
-<<<<<<< HEAD
-for t in \
-    do-prove-all-tests.sh \
-    ; do
-    sh $VADRSCRIPTSDIR/t/$t teamcity
-    if [ $? != 0 ]; then
-        RETVAL=1;
-    fi   
-done
-
 if [ $RETVAL = 0 ]; then
-=======
-if [ $RETVAL == 0 ]; then
->>>>>>> 03104128
    echo "Success: all tests passed"
    exit 0
 else 
